--- conflicted
+++ resolved
@@ -1,25 +1,15 @@
 Source: tcpdump
 Section: net
 Priority: optional
-<<<<<<< HEAD
 Maintainer: Pexip AS <packaging@pexip.com>
 XSBC-Pexip-Original-Maintainer: Romain Francoise <rfrancoise@debian.org>
-Build-Depends: debhelper-compat (= 12),
+Build-Depends: debhelper-compat (= 13),
                dh-apparmor,
                dpkg-dev (>= 1.16.1~),
                libpcap0.8-dev (>= 1.9.1),
                libssl-dev (>= 3)
-Standards-Version: 4.5.1
-=======
-Maintainer: Romain Francoise <rfrancoise@debian.org>
-Build-Depends: debhelper-compat (= 13),
-               dh-apparmor,
-               dpkg-dev (>= 1.16.1~),
-               libpcap0.8-dev (>= 1.9.1),
-               libssl-dev
 Standards-Version: 4.6.0
 Rules-Requires-Root: no
->>>>>>> 892b5e51
 Homepage: https://www.tcpdump.org/
 Vcs-Browser: https://salsa.debian.org/rfrancoise/tcpdump
 Vcs-Git: https://salsa.debian.org/rfrancoise/tcpdump.git
