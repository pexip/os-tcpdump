<<<<<<< HEAD
tcpdump (4.9.3-1~deb10u1pexip2) pexip; urgency=medium

  * Rebuild in buster environment

 -- Steve McIntyre <steve.mcintyre@pexip.com>  Thu, 16 Jul 2020 07:11:47 +0000

tcpdump (4.9.3-1~deb10u1pexip1) pexip; urgency=medium

  * Migrate to Buster

 -- Vincent Sanders <vince@pexip.com>  Sun, 01 Mar 2020 21:34:46 +0000
=======
tcpdump (4.9.3-1~deb10u2) buster; urgency=high

  * Cherry-pick commit 32027e1993 from the upstream tcpdump-4.9 branch to fix
    untrusted input issue in the PPP printer (CVE-2020-8037, closes: #973877).

 -- Romain Francoise <rfrancoise@debian.org>  Sat, 07 Nov 2020 13:36:24 +0100
>>>>>>> 3b079073

tcpdump (4.9.3-1~deb10u1) buster-security; urgency=high

  * New upstream release, with fixes for 24 different CVEs (closes: #941698).
    This is an upstream update on top of the 4.9.2-3 package and does not
    include other changes from the 4.9.3 package in bullseye.
  * Disable tests that require a newer libpcap version.

 -- Romain Francoise <rfrancoise@debian.org>  Sat, 19 Oct 2019 16:55:18 +0200

tcpdump (4.9.3-1~deb9u1pexip1) pexip; urgency=medium

  * New upstream release

 -- Vincent Sanders <vince@pexip.com>  Fri, 08 Nov 2019 11:04:47 +0000

tcpdump (4.9.2-3) unstable; urgency=medium

  [ Jamie Strandboge ]
  * debian/usr.sbin.tcpdump: drop 'capability sys_module' since we already
    have 'net_admin' and network module loading (which happens with -D) is
    allowed with 'net_admin' (LP: #1759029) (closes: #894161)

  [ Romain Francoise ]
  * Switch to debhelper compatibility level 11.
  * Bump Standards-Version to 4.1.3.

 -- Romain Francoise <rfrancoise@debian.org>  Sat, 31 Mar 2018 22:22:36 +0200

tcpdump (4.9.2-2) unstable; urgency=medium

  * Use new URLs on salsa.debian.org for Vcs-* fields.
  * Bump Standards-Version to 4.1.2.

 -- Romain Francoise <rfrancoise@debian.org>  Sun, 31 Dec 2017 15:53:41 +0100

tcpdump (4.9.2-1~deb9u1pexip1) pexip; urgency=medium

  * Migrate to Stretch

 -- Vincent Sanders <vince@pexip.com>  Wed, 11 Jul 2018 13:30:48 +0000

tcpdump (4.9.2-1~deb9u1) stretch-security; urgency=high

  * New upstream release, fixing 90 new CVEs. See the upstream changelog
    for the full list (closes: #867718, #873804, #873805, #873806).

 -- Romain Francoise <rfrancoise@debian.org>  Sat, 09 Sep 2017 20:33:48 +0200

tcpdump (4.9.2-1~deb8u1pexip2) pexip; urgency=low

  * Change Gflag behaviour to be backstop timer when combined with Cflag.
  * Special case Wflag == 1 to prevent iteration.

 -- Alan Ford <alan@pexip.com>  Thu,  1 Mar 2018 18:17:02 +0000

tcpdump (4.9.2-1~deb8u1pexip1) pexip; urgency=low

  * New upstream release

 -- John-Mark Bell <jmb@pexip.com>  Fri, 15 Sep 2017 11:18:12 +0100

tcpdump (4.9.2-1) unstable; urgency=high

  * New upstream release:
    + Fixes 86 new CVEs, see the upstream changelog for the full list.
    + Now supports OpenSSL 1.1, so move back to libssl-dev (closes: #859740).
  * Urgency high due to security fixes.

 -- Romain Francoise <rfrancoise@debian.org>  Fri, 08 Sep 2017 21:30:47 +0200

tcpdump (4.9.1-3) unstable; urgency=high

  * Cherry-pick three upstream commits to fix the following:
    + CVE-2017-11541: buffer over-read in safeputs() (closes: #873804)
    + CVE-2017-11542: buffer over-read in pimv1_print() (closes: #873805)
    + CVE-2017-11543: buffer overflow in sliplink_print() (closes: #873806)
  * Urgency high due to security fixes.

 -- Romain Francoise <rfrancoise@debian.org>  Mon, 04 Sep 2017 19:45:45 +0200

tcpdump (4.9.1-2) unstable; urgency=medium

  * Disable IKEv2 test which mysteriously fails on ppc64el (closes: #873377).

 -- Romain Francoise <rfrancoise@debian.org>  Sat, 02 Sep 2017 11:01:30 +0200

tcpdump (4.9.1-1) unstable; urgency=medium

  * New upstream release, fixes CVE-2017-11108 (closes: #867718).
  * Bump Standards-Version to 4.1.0.
  * debian/watch: add pgpsigurlmangle option.
  * Add upstream signing key in debian/upstream.

 -- Romain Francoise <rfrancoise@debian.org>  Sat, 26 Aug 2017 18:48:32 +0200

tcpdump (4.9.0-3) unstable; urgency=medium

  [ intrigeri ]
  * Include AppArmor profile from Ubuntu (closes: #866682).

  [ Romain Francoise ]
  * Bump Standards-Version to 4.0.0.

 -- Romain Francoise <rfrancoise@debian.org>  Sun, 02 Jul 2017 12:13:53 +0200

tcpdump (4.9.0-2) unstable; urgency=medium

  * Re-enable crypto support, targeting OpenSSL 1.0 as upstream still
    doesn't support OpenSSL 1.1.
  * Drop --enable-ipv6 from configure line, it has been the default for
    years now.

 -- Romain Francoise <rfrancoise@debian.org>  Sat, 11 Feb 2017 16:40:05 +0100

tcpdump (4.9.0-1~deb8u1pexip2) pexip; urgency=low

  * debian/{maintscript, postinst}: remove AppArmor profile on upgrade

 -- John-Mark Bell <jmb@pexip.com>  Fri, 26 May 2017 12:56:36 +0100

tcpdump (4.9.0-1~deb8u1pexip1) pexip; urgency=low

  * Migrate to Jessie

 -- John-Mark Bell <jmb@pexip.com>  Wed, 29 Mar 2017 23:14:59 +0100

tcpdump (4.9.0-1) unstable; urgency=high

  * New upstream security release, fixing the following:
    + CVE-2016-7922: buffer overflow in print-ah.c:ah_print().
    + CVE-2016-7923: buffer overflow in print-arp.c:arp_print().
    + CVE-2016-7924: buffer overflow in print-atm.c:oam_print().
    + CVE-2016-7925: buffer overflow in print-sl.c:sl_if_print().
    + CVE-2016-7926: buffer overflow in print-ether.c:ethertype_print().
    + CVE-2016-7927: buffer overflow in print-802_11.c:ieee802_11_radio_print().
    + CVE-2016-7928: buffer overflow in print-ipcomp.c:ipcomp_print().
    + CVE-2016-7929: buffer overflow in print-juniper.c:juniper_parse_header().
    + CVE-2016-7930: buffer overflow in print-llc.c:llc_print().
    + CVE-2016-7931: buffer overflow in print-mpls.c:mpls_print().
    + CVE-2016-7932: buffer overflow in print-pim.c:pimv2_check_checksum().
    + CVE-2016-7933: buffer overflow in print-ppp.c:ppp_hdlc_if_print().
    + CVE-2016-7934: buffer overflow in print-udp.c:rtcp_print().
    + CVE-2016-7935: buffer overflow in print-udp.c:rtp_print().
    + CVE-2016-7936: buffer overflow in print-udp.c:udp_print().
    + CVE-2016-7937: buffer overflow in print-udp.c:vat_print().
    + CVE-2016-7938: integer overflow in print-zeromq.c:zmtp1_print_frame().
    + CVE-2016-7939: buffer overflow in print-gre.c, multiple functions.
    + CVE-2016-7940: buffer overflow in print-stp.c, multiple functions.
    + CVE-2016-7973: buffer overflow in print-atalk.c, multiple functions.
    + CVE-2016-7974: buffer overflow in print-ip.c, multiple functions.
    + CVE-2016-7975: buffer overflow in print-tcp.c:tcp_print().
    + CVE-2016-7983: buffer overflow in print-bootp.c:bootp_print().
    + CVE-2016-7984: buffer overflow in print-tftp.c:tftp_print().
    + CVE-2016-7985: buffer overflow in print-calm-fast.c:calm_fast_print().
    + CVE-2016-7986: buffer overflow in print-geonet.c, multiple functions.
    + CVE-2016-7992: buffer overflow in print-cip.c:cip_if_print().
    + CVE-2016-7993: a bug in util-print.c:relts_print() could cause a
      buffer overflow in multiple protocol parsers (DNS, DVMRP, HSRP, IGMP,
      lightweight resolver protocol, PIM).
    + CVE-2016-8574: buffer overflow in print-fr.c:frf15_print().
    + CVE-2016-8575: buffer overflow in print-fr.c:q933_print().
    + CVE-2017-5202: buffer overflow in print-isoclns.c:clnp_print().
    + CVE-2017-5203: buffer overflow in print-bootp.c:bootp_print().
    + CVE-2017-5204: buffer overflow in print-ip6.c:ip6_print().
    + CVE-2017-5205: buffer overflow in print-isakmp.c:ikev2_e_print().
    + CVE-2017-5341: buffer overflow in print-otv.c:otv_print().
    + CVE-2017-5342: a bug in multiple protocol parsers (Geneve, GRE, NSH,
      OTV, VXLAN and VXLAN GPE) could cause a buffer overflow in
      print-ether.c:ether_print().
    + CVE-2017-5482: buffer overflow in print-fr.c:q933_print().
    + CVE-2017-5483: buffer overflow in print-snmp.c:asn1_parse().
    + CVE-2017-5484: buffer overflow in print-atm.c:sig_print().
    + CVE-2017-5485: buffer overflow in addrtoname.c:lookup_nsap().
    + CVE-2017-5486: buffer overflow in print-isoclns.c:clnp_print().
  * Re-enable all tests and bump build-dep on libpcap0.8-dev to >= 1.8
    accordingly.
  * Switch Vcs-Git URL to the https one.
  * Adjust lintian override name about dh 9.

 -- Romain Francoise <rfrancoise@debian.org>  Thu, 26 Jan 2017 20:04:11 +0100

tcpdump (4.8.1-2) unstable; urgency=medium

  * Disable new HNCP test, which fails on some buildds for some
    as-of-yet unexplained reason.

 -- Romain Francoise <rfrancoise@debian.org>  Sat, 29 Oct 2016 19:40:01 +0200

tcpdump (4.8.1-1) unstable; urgency=medium

  * New upstream release.
  * Re-enable Geneve tests (disabled in 4.7.4-1) and bump build-dep on
    libpcap0.8-dev to >= 1.7 accordingly.
  * Disable new pcap version tests which require libpcap 1.8+.

 -- Romain Francoise <rfrancoise@debian.org>  Sat, 29 Oct 2016 17:16:06 +0200

tcpdump (4.7.4-3) unstable; urgency=medium

  * Use dh-autoreconf instead of calling autoconf directly and patching
    config.{guess,sub}.
  * Call dh_auto_configure instead of configure in override target, patch
    by Helmut Grohne (closes: #837951).

 -- Romain Francoise <rfrancoise@debian.org>  Sat, 17 Sep 2016 11:18:45 +0200

tcpdump (4.7.4-2) unstable; urgency=medium

  * Disable crypto support as it causes FTBFS with OpenSSL 1.1.x and we
    don't have a working fix upstream yet (closes: #828569).
  * Bump Standards-Version to 3.9.8.
  * Use cgit URL for Vcs-Browser.

 -- Romain Francoise <rfrancoise@debian.org>  Sun, 28 Aug 2016 18:16:50 +0200

tcpdump (4.7.4-1) unstable; urgency=medium

  * New upstream release.
  * Disable two geneve tests that require libpcap 1.7+.
  * Bump Standards-Version to 3.9.6.

 -- Romain Francoise <rfrancoise@debian.org>  Sat, 23 May 2015 18:25:01 +0200

tcpdump (4.6.2-5) unstable; urgency=high

  * Cherry-pick commit fb6e5377f3 from upstream Git to fix regressions in the
    RPKI/RTR printer after the CVE-2015-2153 changes. Thanks to Artur Rona
    from Ubuntu for the heads-up (closes: #781362).

 -- Romain Francoise <rfrancoise@debian.org>  Sat, 04 Apr 2015 19:10:27 +0200

tcpdump (4.6.2-4) unstable; urgency=high

  * Cherry-pick changes from upstream Git to fix the following security
    issues:
    + CVE-2015-0261: missing bounds checks in IPv6 Mobility printer.
    + CVE-2015-2153: missing bounds checks in RPKI/RTR printer.
    + CVE-2015-2154: missing bounds checks in ISOCLNS printer.
    + CVE-2015-2155: missing bounds checks in ForCES printer.

 -- Romain Francoise <rfrancoise@debian.org>  Sat, 14 Mar 2015 18:43:44 +0100

tcpdump (4.6.2-3) unstable; urgency=high

  * Cherry-pick commit 0f95d441e4 from upstream Git to fix a buffer overflow
    in the PPP dissector (CVE-2014-9140).

 -- Romain Francoise <rfrancoise@debian.org>  Sat, 29 Nov 2014 12:23:53 +0100

tcpdump (4.6.2-2) unstable; urgency=high

  * Urgency high due to security fixes.
  * Add three patches extracted from various upstream commits fixing
    vulnerabilities in three dissectors:
    + CVE-2014-8767: missing bounds checks in OLSR dissector (closes: #770434).
    + CVE-2014-8768: missing bounds checks in Geonet dissector
      (closes: #770415).
    + CVE-2014-8769: missing bounds checks in AOVD dissector (closes: #770424).

 -- Romain Francoise <rfrancoise@debian.org>  Sat, 22 Nov 2014 11:48:08 +0100

tcpdump (4.6.2-1) unstable; urgency=medium

  * New upstream release.

 -- Romain Francoise <rfrancoise@debian.org>  Thu, 04 Sep 2014 18:53:34 +0200

tcpdump (4.6.1-3) unstable; urgency=medium

  * Bump build-dep on libpcap0.8-dev to >= 1.5 as the pppoes_id test case
    requires a pcap version that supports PPPoE session ID filtering.

 -- Romain Francoise <rfrancoise@debian.org>  Sat, 16 Aug 2014 17:38:28 +0200

tcpdump (4.6.1-2) unstable; urgency=medium

  * Expand configure check for net/pfvar.h to also check for existence of
    net/if_pflog.h to fix build on GNU/kFreeBSD, which ships the former
    but not the latter, see #756553 (closes: #756790).

 -- Romain Francoise <rfrancoise@debian.org>  Mon, 04 Aug 2014 22:37:24 +0200

tcpdump (4.6.1-1) unstable; urgency=medium

  * New upstream release.
  * debian/control: Mark tcpdump 'Multi-Arch: foreign' (closes: #700727).

 -- Romain Francoise <rfrancoise@debian.org>  Wed, 30 Jul 2014 19:16:49 +0200

tcpdump (4.5.1-2) unstable; urgency=low

  * Disable nflog-e testcase, the NFLOG header length is specified in host
    byte order which makes capture files order-dependent (closes: #731031).

 -- Romain Francoise <rfrancoise@debian.org>  Sun, 01 Dec 2013 12:13:16 +0100

tcpdump (4.5.1-1) unstable; urgency=low

  * New upstream release.
  * Disable new pppoes testcase which uses a new pcap feature to avoid tying
    the two upstream versions together.
  * debian/control: Set Standards-Version to 3.9.5.

 -- Romain Francoise <rfrancoise@debian.org>  Sat, 30 Nov 2013 23:54:03 +0100

tcpdump (4.4.0-1) unstable; urgency=low

  * New upstream release:
    + Fixes format error in NTP printer (closes: #686276).
    + Rewords -e description (closes: #648768).
  * debian/control: Set Standards-Version to 3.9.4.
  * Use canonical locations in Vcs-* fields.

 -- Romain Francoise <rfrancoise@debian.org>  Sat, 25 May 2013 13:50:30 +0200

tcpdump (4.3.0-1) unstable; urgency=low

  * New upstream release.
  * Re-enable test suite.

 -- Romain Francoise <rfrancoise@debian.org>  Wed, 13 Jun 2012 22:55:54 +0200

tcpdump (4.2.1-3) unstable; urgency=low

  * Fix CPPFLAGS handling in upstream configure.in to avoid losing
    hardening flags, patch by Simon Ruderich <simon@ruderich.org>
    (closes: #662016).
  * Fix some misspellings pointed out by lintian.
  * debian/control: Set Standards-Version to 3.9.3.

 -- Romain Francoise <rfrancoise@debian.org>  Sat, 03 Mar 2012 17:11:48 +0100

tcpdump (4.2.1-2) unstable; urgency=low

  * Drop debian/patches/50_kfreebsd.diff (closes: #658848).

 -- Romain Francoise <rfrancoise@debian.org>  Mon, 06 Feb 2012 19:01:12 +0100

tcpdump (4.2.1-1) unstable; urgency=low

  * New upstream release.
  * Upload to unstable.

 -- Romain Francoise <rfrancoise@debian.org>  Mon, 02 Jan 2012 20:19:22 +0100

tcpdump (4.2.0~rc1-2) experimental; urgency=low

  * Make sure OpenSSL support gets enabled: since it moved to multiarch
    paths, the configure script doesn't find libcrypto.so and disables
    crypto support. To fix this, simplify detection logic in configure.in
    and run autoconf before configuring.
  * Redo build flags handling:
    + Enable hardening flags via dpkg-buildflags, not hardening-includes.
    + Switch to debhelper compat level 9 to have build flags exported
      automatically.
    + Adjust build-depends accordingly.
  * Enable parallel build in debhelper.

 -- Romain Francoise <rfrancoise@debian.org>  Sun, 06 Nov 2011 19:14:23 +0100

tcpdump (4.2.0~rc1-1) experimental; urgency=low

  * New upstream beta release (closes: #636806); now switches to the -Z
    user before opening the first output file (closes: #434603).
  * debian/control: Set Standards-Version to 3.9.2.

 -- Romain Francoise <rfrancoise@debian.org>  Sun, 14 Aug 2011 10:44:58 +0200

tcpdump (4.1.1-2) unstable; urgency=low

  * Fix FTBFS on GNU/Hurd; patch from Svante Signell (closes: #622287).
  * debian/control: Tweak short and long descriptions, set
    Standards-Version to 3.9.1.

 -- Romain Francoise <rfrancoise@debian.org>  Mon, 11 Apr 2011 22:37:29 +0200

tcpdump (4.1.1-1) unstable; urgency=low

  * New upstream release (closes: #576001).
  * debian/rules: Disable dh_auto_test (for now).
  * debian/control: Set Standards-Version to 3.8.4.
  * debian/patches/30_uflag_flushopen.diff: New patch: when saving to a
    capture file with -U, flush the file immediately after opening it.
    Suggested by Ferenc Wagner <wferi@niif.hu> (closes: #533625).
  * debian/patches/20_man_fixes.diff: Fix TCP flags description, thanks to
    Christophe Rhodes <csr21@cantab.net> (closes: #575724).

 -- Romain Francoise <rfrancoise@debian.org>  Tue, 06 Apr 2010 19:58:14 +0200

tcpdump (4.0.0-6) unstable; urgency=low

  * debian/control: Build-depend on hardening-includes.
  * debian/rules: Use hardening.make.

 -- Romain Francoise <rfrancoise@debian.org>  Thu, 24 Dec 2009 11:51:12 +0100

tcpdump (4.0.0-5) unstable; urgency=low

  * Switch to 3.0 (quilt) source format:
    + Drop build-depends on quilt.
    + Remove patch/unpatch logic from debian/rules.
    + Remove README.source.
    + Refresh debian/patches/30_tcp_seq.diff.
  * Use dh(1):
    + debian/compat: Bump to 7.
    + debian/control: Build-depend on debhelper (>= 7.0.50~).
    + debian/rules: Simplify.
    + debian/tcpdump.dirs: Removed.

 -- Romain Francoise <rfrancoise@debian.org>  Sun, 08 Nov 2009 17:25:38 +0100

tcpdump (4.0.0-4) unstable; urgency=low

  * debian/control:
    + Add ${misc:Depends} to Depends.
    + Set Standards-Version to 3.8.3; no changes needed.
  * debian/{watch,README.source}: New files.
  * debian/copyright: Remove link to original file.

 -- Romain Francoise <rfrancoise@debian.org>  Thu, 08 Oct 2009 19:00:23 +0200

tcpdump (4.0.0-3) unstable; urgency=low

  * debian/patches/20_man_fixes.diff: Update; pcap-filter is in section 7,
    not 4 (closes: #527599).
  * debian/control: Set Standards-Version to 3.8.1.

 -- Romain Francoise <rfrancoise@debian.org>  Tue, 16 Jun 2009 11:51:14 +0200

tcpdump (4.0.0-2) unstable; urgency=low

  * debian/patches/30_tcp_seq.diff: Patch from Ilpo Järvinen adding back
    default display of sequence numbers in TCP printer (closes: #517661).
  * debian/patches/series: Update.

 -- Romain Francoise <rfrancoise@debian.org>  Sun, 01 Mar 2009 14:51:25 +0100

tcpdump (4.0.0-1) unstable; urgency=low

  * Upload to unstable.

 -- Romain Francoise <rfrancoise@debian.org>  Wed, 18 Feb 2009 18:55:35 +0100

tcpdump (4.0.0-1~exp1) experimental; urgency=low

  * New upstream release.
  * debian/control: Set Standards-Version to 3.8.0.
  * debian/rules: Don't set DH_VERBOSE.
  * debian/patches/15_install.diff: New patch, don't install two identical
    tcpdump binaries.

 -- Romain Francoise <rfrancoise@debian.org>  Sun, 30 Nov 2008 22:55:39 +0100

tcpdump (3.9.8-4) unstable; urgency=low

  * debian/control: Build-Depend on libpcap0.8-dev (>= 0.9.3),
    not (>= 0.9.3-1).

 -- Romain Francoise <rfrancoise@debian.org>  Sat, 08 Mar 2008 19:24:02 +0100

tcpdump (3.9.8-3) unstable; urgency=low

  * debian/copyright: Convert to UTF-8 encoding.
  * debian/control: Set Standards-Version to 3.7.3, no changes needed.

 -- Romain Francoise <rfrancoise@debian.org>  Sun, 23 Dec 2007 14:32:17 +0100

tcpdump (3.9.8-2) unstable; urgency=low

  * debian/control: Add Vcs-Browser and Vcs-Git fields.
  * debian/patches/50_kfreebsd.diff: New patch by Petr Salinger fixing
    FTBFS on Debian GNU/kFreeBSD (closes: #448695).

 -- Romain Francoise <rfrancoise@debian.org>  Sat, 03 Nov 2007 11:12:53 +0100

tcpdump (3.9.8-1) unstable; urgency=low

  * New upstream release.

 -- Romain Francoise <rfrancoise@debian.org>  Thu, 27 Sep 2007 22:41:53 +0200

tcpdump (3.9.7-2) unstable; urgency=low

  * debian/control: Move upstream URL to the Homepage header.

 -- Romain Francoise <rfrancoise@debian.org>  Fri, 21 Sep 2007 19:48:05 +0200

tcpdump (3.9.7-1) unstable; urgency=low

  * New upstream release.
  * debian/patches/41_cve-2007-3798.diff: Deleted.
  * debian/patches/40_cve-2007-1218.diff: Deleted.
  * debian/patches/series: Update.

 -- Romain Francoise <rfrancoise@debian.org>  Sun, 12 Aug 2007 12:45:31 +0200

tcpdump (3.9.5-4) unstable; urgency=low

  * debian/rules: Don't ignore errors in clean target.
  * debian/patches/50_autotools-dev.diff: New patch, make config.{guess,sub}
    exec newer versions of themselves if autotools-dev is installed.
  * debian/patches/series: Update.
  * debian/control: Add build-depends on autotools-dev.

 -- Romain Francoise <rfrancoise@debian.org>  Sat, 11 Aug 2007 20:18:34 +0200

tcpdump (3.9.5-3) unstable; urgency=medium

  * Convert to quilt for patch management:
    + debian/control: Build-Depend on quilt (>= 0.40) instead of dpatch.
    + debian/rules: Include /usr/share/quilt/quilt.make.
    + Convert all dpatch patches to regular patches.

  * debian/patches/41_cve-2007-3798.diff: New patch, fixes an integer
    overflow in the BGP dissector (CVE-2007-3798), thanks to Daniel Leidert
    (closes: #434030).
  * debian/patches/series: Update.

 -- Romain Francoise <rfrancoise@debian.org>  Wed, 01 Aug 2007 19:56:04 +0200

tcpdump (3.9.5-2) unstable; urgency=medium

  * debian/patches/40_cve-2007-1218.dpatch: New patch, fixes a potential
    buffer overflow in the 802.11 printer (CVE-2007-1218), thanks to
    Moritz Muehlenhoff <jmm@debian.org> (closes: #413430).
  * debian/patches/00list: Update.

 -- Romain Francoise <rfrancoise@debian.org>  Mon,  5 Mar 2007 20:22:50 +0100

tcpdump (3.9.5-1) unstable; urgency=low

  * New upstream release.
  * debian/patches/20_man_fixes.dpatch: Resync.

 -- Romain Francoise <rfrancoise@debian.org>  Sat, 23 Sep 2006 21:13:07 +0200

tcpdump (3.9.4-4) unstable; urgency=low

  * debian/compat: Switch to debhelper compatibility level 5.
  * debian/control:
    + Build-Depend on debhelper (>= 5).
    + Remove Uploaders field.
    + Bump Standards-Version to 3.7.2, no changes needed.
  * debian/rules: Misc. cleanups.

 -- Romain Francoise <rfrancoise@debian.org>  Sat, 20 May 2006 13:07:45 +0200

tcpdump (3.9.4-3) unstable; urgency=low

  * debian/patches/20_man_fixes.dpatch: Merge patch from A Costa
    <agcosta@gis.net> fixing a few typos (closes: #351014).

 -- Romain Francoise <rfrancoise@debian.org>  Thu,  2 Feb 2006 22:24:04 +0100

tcpdump (3.9.4-2) unstable; urgency=low

  * debian/patches/20_man_fixes.dpatch: Merge patch from A Costa
    <agcosta@gis.net> fixing a few typos (closes: #342310).

 -- Romain Francoise <rfrancoise@debian.org>  Sat, 10 Dec 2005 14:26:20 +0100

tcpdump (3.9.4-1) unstable; urgency=low

  * New upstream release.

  * debian/patches/40_spelling.dpatch: Dropped (included upstream).
  * debian/patches/30_version.dpatch: Dropped.
  * debian/patches/30_vlan_eflag: New patch, reverse test for eflag in
    print-ether.c to match the intended effect (closes: #324706).

  * This upload also transitions tcpdump to OpenSSL 0.9.8.

 -- Romain Francoise <rfrancoise@debian.org>  Sun,  9 Oct 2005 20:11:49 +0200

tcpdump (3.9.3-2) unstable; urgency=low

  * debian/patches/40_spelling.dpatch: New patch, fixes spelling errors
    ("advertisment" vs. "advertisement"), thanks to Michael Shields
    <shields@msrl.com> (closes: #318676).
  * debian/patches/00list: Update.

 -- Romain Francoise <rfrancoise@debian.org>  Sun, 17 Jul 2005 12:28:22 +0200

tcpdump (3.9.3-1) unstable; urgency=low

  * New upstream release.
  * Build-Depend on libpcap0.8-dev (which is really libpcap 0.9.3).

  * debian/patches/30_ascii-output.dpatch: Dropped (merged upstream).
  * debian/patches/30_version: New patch, fixes upstream version (still at
    3.9.2 while this is version 3.9.3).
  * debian/patches/00list: Update.

 -- Romain Francoise <rfrancoise@debian.org>  Sat, 16 Jul 2005 14:59:30 +0200

tcpdump (3.9.1-1) unstable; urgency=low

  * New upstream release.
  * debian/patches/30_ascii-output.dpatch: New patch, fixes -x, -X and -A
    priorities and removes extra newline and tab characters in the ascii
    output (closes: #285764, #316908).
  * debian/patches/00list: Update.

 -- Romain Francoise <rfrancoise@debian.org>  Wed,  6 Jul 2005 20:17:19 +0200

tcpdump (3.9.0.cvs.20050622-1) unstable; urgency=low

  * New CVS snapshot.
  * debian/control: Bump Standards-Version to 3.6.2.1, no changes needed.

 -- Romain Francoise <rfrancoise@debian.org>  Wed, 22 Jun 2005 19:52:31 +0200

tcpdump (3.9.0.cvs.20050614-1) unstable; urgency=low

  * New CVS snapshot.
  * Upload to unstable.

 -- Romain Francoise <rfrancoise@debian.org>  Tue, 14 Jun 2005 19:43:24 +0200

tcpdump (3.9.0.cvs.20050529-1) experimental; urgency=low

  * New upstream CVS snapshot for experimental.

 -- Romain Francoise <rfrancoise@debian.org>  Sun, 29 May 2005 12:55:31 +0200

tcpdump (3.9.0.cvs.20050511-1) experimental; urgency=low

  * Upstream CVS snapshot of tcpdump 3.9 for experimental.
  * debian/patches/20_man_fixes.dpatch: Resynchronized.
  * debian/patches/30_openssl_des.dpatch: Dropped (fixed upstream).
  * debian/patches/40_ipv6cp.dpatch: Ditto.
  * debian/patches/50_misc_dos.dpatch: Ditto.
  * debian/patches/00list: Update.
  * debian/control: Build with libpcap0.9, also in experimental.

 -- Romain Francoise <rfrancoise@debian.org>  Wed, 11 May 2005 20:00:31 +0200

tcpdump (3.8.3-5) unstable; urgency=low

  * debian/copyright: Clarify license conditions, some files in the
    distribution are still under the 4-clause BSD license (closes: #283008).
  * debian/changelog: Revise 3.8.3-4 entry to add CAN numbers (which have
    been assigned in the meantime).

 -- Romain Francoise <rfrancoise@debian.org>  Sun,  1 May 2005 17:23:45 +0200

tcpdump (3.8.3-4) unstable; urgency=high

  * Urgency set to high due to security fixes.
  * debian/patches/50_misc_dos.dpatch: Security fixes stolen from the 3.8
    branch fix infinite loops in the BGP, ISIS, LDP and RSVP dissectors
    [CAN-2005-1278, CAN-2005-1279, CAN-2005-1280] (closes: #306529).
  * debian/patches/00list: Add 50_misc_dos.

 -- Romain Francoise <rfrancoise@debian.org>  Wed, 27 Apr 2005 21:05:37 +0200

tcpdump (3.8.3-3) unstable; urgency=low

  * debian/patches/40_ipv6cp.dpatch: New patch, do not try to print IPV6CP
    ppp packets, the dissector doesn't support it (closes: #255179).
  * debian/patches/00list: Add 40_ipv6cp.

 -- Romain Francoise <rfrancoise@debian.org>  Sat, 19 Jun 2004 15:01:27 +0200

tcpdump (3.8.3-2) unstable; urgency=low

  * debian/rules: Enable crypto support (closes: #82581, #93428).
  * debian/control:
    + Build-Depend on libssl-dev.
    + Put back URL markers in description.
    + Switch Maintainer and Uploaders fields to match reality.
  * debian/patches/30_openssl_des.dpatch: Patch to make upstream's
    configure script check for DES_cbc_encrypt instead of des_cbc_encrypt,
    (the function got renamed in OpenSSL 0.9.7), which saves us the hassle
    of re-running autoconf.  Temporary hack since upstream has fixed this
    in CVS already.
  * debian/patches/00list: Add 30_openssl_des.

 -- Romain Francoise <rfrancoise@debian.org>  Fri, 14 May 2004 22:14:08 +0200

tcpdump (3.8.3-1) unstable; urgency=low

  * New upstream release.
  * debian/rules:
    + Add -D_FILE_OFFSET_BITS=64 to default CFLAGS to match libpcap
      (closes: #154762).
    + Use dpatch for patch management.
    + Clean up CFLAGS handling.
    + Support DEB_BUILD_OPTIONS.
  * debian/control:
    + Build-Depend on libpcap0.8-dev, dpatch.
    + Add versioned Build-Depends on debhelper.
    + Remove Emacs-style URL markers from description.
  * debian/compat: New file.
  * debian/copyright: Update.
  * debian/tcpdump.docs: Do not install upstream INSTALL file.
  * debian/patches: New directory.
  * debian/patches/10_man_install.dpatch: Patch split off the Debian diff
    to change man install paths in upstream Makefile.in.
  * debian/patches/20_man_fixes.dpatch: Patch split off the Debian diff to
    fix some inconsistencies in the upstream man page.
  * debian/patches/00list: New file (patch list).

 -- Romain Francoise <rfrancoise@debian.org>  Tue, 11 May 2004 14:02:09 +0200

tcpdump (3.7.2-4) unstable; urgency=high

  * Urgency high due to security fixes.
  * Backport changes from upstream CVS to fix ISAKMP payload handling
    denial-of-service vulnerabilities (CAN-2004-0183, CAN-2004-0184).
    Detailed changes (with corresponding upstream revisions):
    + Add length checks in isakmp_id_print() (print-isakmp.c, rev. 1.47)
    + Add data checks all over the place, change rawprint() prototype and
      add corresponding return value checks (print-isakmp.c, rev. 1.46)
    + Add missing ntohs() and change length initialization in
      isakmp_id_print(), not porting prototype changes (print-isakmp.c,
      rev. 1.45)

 -- Romain Francoise <rfrancoise@debian.org>  Tue,  6 Apr 2004 19:39:24 +0200

tcpdump (3.7.2-3) unstable; urgency=low

  * Backport changes from upstream CVS to fix several vulnerabilities in
    ISAKMP, L2TP and Radius parsing (closes: #227844, #227845, #227846).

 -- Romain Francoise <rfrancoise@debian.org>  Sat, 17 Jan 2004 14:12:30 +0100

tcpdump (3.7.2-2) unstable; urgency=low

  * Acknowledge NMU by Romain (closes: #208543).
  * Apply man page fixes by Romain:
    + networks(4) changed to networks(5) (closes: #194180).
    + ethers(3N) changed to ethers(5) (closes: #197888).
  * debian/control: Added Romain Francoise as co maintainer. Thanks for
    your help, Romain!

 -- Torsten Landschoff <torsten@debian.org>  Sun, 19 Oct 2003 04:12:31 +0200

tcpdump (3.7.2-1.1) unstable; urgency=low

  * NMU
  * Reverse order of #include directives in print-sctp.c so that
    IPPROTO_SCTP is defined (closes: #208543).

 -- Romain Francoise <rfrancoise@debian.org>  Sun, 12 Oct 2003 17:06:01 +0200

tcpdump (3.7.2-1) unstable; urgency=low

  * New upstream release (closes: #195816).

 -- Torsten Landschoff <torsten@debian.org>  Sun,  8 Jun 2003 00:14:44 +0200

tcpdump (3.7.1-1.2) unstable; urgency=high

  * Non-maintainer upload
  * Apply security fixes from 3.7.2
    - Fixed infinite loop when parsing malformed isakmp packets.
      (CAN-2003-0108)
    - Fixed infinite loop when parsing malformed BGP packets.
    - Fixed buffer overflow with certain malformed NFS packets.

 -- Matt Zimmerman <mdz@debian.org>  Thu, 27 Feb 2003 11:00:32 -0500

tcpdump (3.7.1-1.1) unstable; urgency=low

  * NMU
  * Simple rebuild to deal with libpcap0->libpcap0.7 transition.
    Sourceful NMU so that every arch rebuilds it.

 -- LaMont Jones <lamont@debian.org>  Wed, 14 Aug 2002 21:25:45 -0600

tcpdump (3.7.1-1) unstable; urgency=low

  * New upstream release (closes: #138052).

 -- Torsten Landschoff <torsten@debian.org>  Sat,  3 Aug 2002 23:54:04 +0200

tcpdump (3.6.2-2) unstable; urgency=HIGH

  * print-rx.c: Take the version from current CVS fixing the remote
    buffer overflow reported in FreeBSD Security Advisory SA-01:48
    yesterday. Thanks to Matt Zimmerman for forwarding the report,
    I might have missed it.
  * debian/control: Clean the Build-Depends from build-essential
    packages.

 -- Torsten Landschoff <torsten@debian.org>  Thu, 19 Jul 2001 15:03:48 +0200

tcpdump (3.6.2-1) unstable; urgency=low

  * New upstream release.

 -- Torsten Landschoff <torsten@debian.org>  Tue,  6 Mar 2001 04:18:16 +0100

tcpdump (3.6.1-2) unstable; urgency=low

  * debian/rules: Force support for IPv6 (closes: #82665).
  * print-icmp6.c: Removed duplicate definition also in icmp6.h to
    get the package to compile with IPv6.
  * Rebuild should fix the missing libpcap0-dependency (closes: #82666).
    Additional info: The missing dependency was because the configure
    script found my libpcap sources in the parent directory. Black magic
    always works against you :(

 -- Torsten Landschoff <torsten@debian.org>  Thu, 18 Jan 2001 00:44:01 +0100

tcpdump (3.6.1-1) unstable; urgency=high

  * Taking back the package. Kudos to Anand for his help.
  * New upstream release. This release fixes a security hole in print-rx.c.
  * debian/rules: Disable crypto support (closes: #81969).
  * Removed empty README.Debian (closes: #81966).

 -- Torsten Landschoff <torsten@debian.org>  Tue, 16 Jan 2001 16:04:03 +0100

tcpdump (3.5.2-3) unstable; urgency=low

  * Fixup dependancy stuff. Sheesh. (Closes: #78063, #78081, #78082)

 -- Anand Kumria <wildfire@progsoc.org>  Tue, 28 Nov 2000 02:16:01 +1100

tcpdump (3.5.2-2) unstable; urgency=low

  * Update both config.guess and config.sub (Closes: #36692, #53145)
  * Opps, make the .diff available.
  * We require a particular libpcap version to work (Closes: #77877)

 -- Anand Kumria <wildfire@progsoc.org>  Mon, 27 Nov 2000 01:13:55 +1100

tcpdump (3.5.2-1) unstable; urgency=low

  * New Maintainer
  * New upstream release (Closes: #75889)
  * Upstream added hex dump (-x) and ascii dump (-X) Closes: #23514, #29418)
  * Acknowledge and incorporate security fixes (Closes: #63708, #77489)
  * Appletalk / Ethertalk patches are in (Closes: #67642)

 -- Anand Kumria <wildfire@progsoc.org>  Wed, 22 Nov 2000 13:19:33 +1100

tcpdump (3.4a6-4.1) frozen unstable; urgency=high

  * Non-maintainer upload by security team
  * Apply patch from tcpdump-workers mailinglist to fix DNS DoS attack
    against tcpdump. Based on patch from Guy Harris <gharris@flashcom.net> as
    found on http://www.tcpdump.org/lists/workers/1999/msg00607.html
  * Fix Build-Depends entry in debian/control

 -- Wichert Akkerman <wakkerma@debian.org>  Sun,  7 May 2000 15:17:33 +0200

tcpdump (3.4a6-4) unstable; urgency=low

  * New maintainer.
  * tcpdump.c (main): Reestablish priviliges before closing the device
    (closes: #19959).
  * It seems the problem with ppp came from the kernel - I can dump
    packages on ppp0 just fine... (closes: #25757)
  * print-tcp.c (tcp_print): Applied patch from David S. Miller submitted
    by Andrea Arcangeli to fix tcpdump sack TCP option interpretation
    (closes: #28530).
  * print-bootp.c (rfc1048_print): Interpret timezone offset as signed
    (closes: #40376). Fixed byte order problem in printing internet
    addresses (closes: #40375). Thanks to Roderick Schertler for the patch.
  * Several files: Applied SMB patch from samba.org (closes: #27653).
  * print-ip.c (ip_print): Check for ip headers with less than 5 longs.
    Patch taken from RedHat's source package.
  * Redid debian/rules using debhelper.
  * Makefile.in: Install the manpage into man8 instead of man1.
  * tcpdump.1: Moved to section 8 (admin commands).
  * print-smb.c (print_smb): Disabled anything but printing the command
    info by default. Otherwise we would get flooded with smb information.
    You can get all info using -vvv. Two -v's will give you the SMB headers.
  * tcpdump.1: Documented the behaviour described above.

 -- Torsten Landschoff <torsten@debian.org>  Mon, 22 Nov 1999 01:31:44 +0100

tcpdump (3.4a6-3) frozen unstable; urgency=low

  * fixed permissions

 -- Peter Tobias <tobias@et-inf.fho-emden.de>  Mon, 30 Mar 1998 02:28:39 +0200


tcpdump (3.4a6-2) frozen unstable; urgency=low

  * rebuild with latest debmake, fixes #19415
    (should also fix the lintian warnings)
  * updated standards-version

 -- Peter Tobias <tobias@et-inf.fho-emden.de>  Mon, 30 Mar 1998 00:28:39 +0200


tcpdump (3.4a6-1) unstable; urgency=low

  * updated to latest upstream version, fixes: Bug#17163
  * install changelog.Debian compressed, fixes: Bug#15417

 -- Peter Tobias <tobias@et-inf.fho-emden.de>  Sun,  1 Feb 1998 00:08:31 +0100


tcpdump (3.4a4-1) unstable; urgency=low

  * updated to latest upstream version
  * libc6 version

 -- Peter Tobias <tobias@et-inf.fho-emden.de>  Wed, 17 Sep 1997 23:22:54 +0200


tcpdump (3.3.1a2-1) frozen stable unstable; urgency=medium

  * updated to latest upstream version (works with new libpcap now)

 -- Peter Tobias <tobias@et-inf.fho-emden.de>  Sat, 24 May 1997 00:49:17 +0200


tcpdump (3.3-2) unstable; urgency=low

  * fixed SLIP support

 -- Peter Tobias <tobias@et-inf.fho-emden.de>  Sun, 16 Feb 1997 21:06:51 +0100


tcpdump (3.3-1) unstable; urgency=low

  * updated to latest upstream version

 -- Peter Tobias <tobias@et-inf.fho-emden.de>  Thu, 16 Jan 1997 01:34:00 +0100<|MERGE_RESOLUTION|>--- conflicted
+++ resolved
@@ -1,23 +1,27 @@
-<<<<<<< HEAD
-tcpdump (4.9.3-1~deb10u1pexip2) pexip; urgency=medium
-
-  * Rebuild in buster environment
-
- -- Steve McIntyre <steve.mcintyre@pexip.com>  Thu, 16 Jul 2020 07:11:47 +0000
-
-tcpdump (4.9.3-1~deb10u1pexip1) pexip; urgency=medium
-
-  * Migrate to Buster
-
- -- Vincent Sanders <vince@pexip.com>  Sun, 01 Mar 2020 21:34:46 +0000
-=======
+tcpdump (4.9.3-1~deb10u2pexip1) pexip; urgency=medium
+
+  * New upstream release
+
+ -- Steve McIntyre <steve.mcintyre@pexip.com>  Mon, 07 Dec 2020 16:40:37 +0000
+
 tcpdump (4.9.3-1~deb10u2) buster; urgency=high
 
   * Cherry-pick commit 32027e1993 from the upstream tcpdump-4.9 branch to fix
     untrusted input issue in the PPP printer (CVE-2020-8037, closes: #973877).
 
  -- Romain Francoise <rfrancoise@debian.org>  Sat, 07 Nov 2020 13:36:24 +0100
->>>>>>> 3b079073
+
+tcpdump (4.9.3-1~deb10u1pexip2) pexip; urgency=medium
+
+  * Rebuild in buster environment
+
+ -- Steve McIntyre <steve.mcintyre@pexip.com>  Thu, 16 Jul 2020 07:11:47 +0000
+
+tcpdump (4.9.3-1~deb10u1pexip1) pexip; urgency=medium
+
+  * Migrate to Buster
+
+ -- Vincent Sanders <vince@pexip.com>  Sun, 01 Mar 2020 21:34:46 +0000
 
 tcpdump (4.9.3-1~deb10u1) buster-security; urgency=high
 
