<<<<<<< HEAD
tcpdump (4.99.0-2pexip4) pexip-bullseye; urgency=medium

  * Bullseye rebuild for ARM64 inclusion

 -- Mark Hymers <mark.hymers@pexip.com>  Mon, 05 Sep 2022 10:36:08 +0100

tcpdump (4.99.0-2pexip3) pexip-bullseye; urgency=medium

  * Build-Depend on libssl1.0-dev

 -- John-Mark Bell <jmb@pexip.com>  Wed, 20 Jul 2022 17:10:09 +0100

tcpdump (4.99.0-2pexip2) pexip-bullseye; urgency=medium

  * Main bullseye build

 -- Mark Hymers <mark.hymers@pexip.com>  Fri, 24 Jun 2022 14:04:56 +0100

tcpdump (4.99.0-2pexip1) pexip; urgency=medium

  * Initial bullseye build

 -- Mark Hymers <mark.hymers@pexip.com>  Thu, 02 Jun 2022 14:43:00 +0100
=======
tcpdump (4.99.0-2+deb11u1) bullseye; urgency=medium

  * Minor AppArmor profile updates (debian/usr.bin.tcpdump):
    + Grant access to *.cap (closes: #989433).
    + Account for numerical suffix in filenames added by -W (closes: #1010688).

 -- Romain Francoise <rfrancoise@debian.org>  Sun, 22 May 2022 18:22:50 +0200
>>>>>>> 4bf8a9c1

tcpdump (4.99.0-2) unstable; urgency=medium

  * Add autopkgtest support, running the upstream test suite.

 -- Romain Francoise <rfrancoise@debian.org>  Fri, 15 Jan 2021 23:41:47 +0100

tcpdump (4.99.0-1) unstable; urgency=medium

  * New upstream release.
  * Mention in debian/NEWS that tcpdump is now installed to /usr/bin
    instead of /usr/sbin.
  * Rename AppArmor profile to match new binary location and add
    maintscript stanza to move the previous conffile if present.
  * Temporarily disable tests that require the just-released libpcap 1.10,
    we don't want to tie the migration of the two just before the bullseye
    freeze.
  * Drop unused lintian override.
  * Bump Standards-Version to 4.5.1.

 -- Romain Francoise <rfrancoise@debian.org>  Sun, 03 Jan 2021 21:28:16 +0100

tcpdump (4.9.3-7) unstable; urgency=high

  * Cherry-pick commit 32027e1993 from the upstream tcpdump-4.9 branch to fix
    untrusted input issue in the PPP printer (CVE-2020-8037, closes: #973877).

 -- Romain Francoise <rfrancoise@debian.org>  Sat, 07 Nov 2020 13:19:14 +0100

tcpdump (4.9.3-6) unstable; urgency=medium

  [ Simon Deziel ]
  * debian/usr.sbin.tcpdump: use profile name specifier instead of
    '/usr/sbin/tcpdump'.

 -- Romain Francoise <rfrancoise@debian.org>  Thu, 28 May 2020 19:23:57 +0200

tcpdump (4.9.3-5) unstable; urgency=medium

  * Minor packaging fixes courtesy of the Janitor bot and lintian-brush:
    + Set upstream metadata fields: Bug-Submit, Repository, Repository-
      Browse.
  * Bump Standards-Version to 4.5.0.

 -- Romain Francoise <rfrancoise@debian.org>  Sat, 09 May 2020 20:42:57 +0200

tcpdump (4.9.3-4) unstable; urgency=medium

  * Set upstream metadata fields: Bug-Database.

 -- Romain Francoise <rfrancoise@debian.org>  Tue, 31 Dec 2019 19:24:04 +0100

tcpdump (4.9.3-3) unstable; urgency=medium

  * Minor packaging fixes courtesy of the Janitor bot and lintian-brush:
    + Use secure URI in debian/watch.
    + Use secure URI in Homepage field.
    + Bump debhelper from old 11 to 12.
    + Set debhelper-compat version in Build-Depends.
    + Re-export upstream signing key without extra signatures.

 -- Romain Francoise <rfrancoise@debian.org>  Sun, 08 Dec 2019 13:56:42 +0100

tcpdump (4.9.3-2) unstable; urgency=medium

  * Disable failing IKEv2 test yet again to fix build on ppc64el (again)
    (closes: #942171).

 -- Romain Francoise <rfrancoise@debian.org>  Fri, 11 Oct 2019 20:48:04 +0200

tcpdump (4.9.3-1~deb10u2pexip2) pexip; urgency=medium

  * Expunge zflag.

 -- Alan Ford <alan@pexip.com>  Mon, 11 Jan 2021 11:44:00 +0000

tcpdump (4.9.3-1~deb10u2pexip1) pexip; urgency=medium

  * New upstream release

 -- Steve McIntyre <steve.mcintyre@pexip.com>  Mon, 07 Dec 2020 16:40:37 +0000

tcpdump (4.9.3-1~deb10u1pexip2) pexip; urgency=medium

  * Rebuild in buster environment

 -- Steve McIntyre <steve.mcintyre@pexip.com>  Thu, 16 Jul 2020 07:11:47 +0000

tcpdump (4.9.3-1~deb10u1pexip1) pexip; urgency=medium

  * Migrate to Buster

 -- Vincent Sanders <vince@pexip.com>  Sun, 01 Mar 2020 21:34:46 +0000

tcpdump (4.9.3-1~deb9u1pexip1) pexip; urgency=medium

  * New upstream release

 -- Vincent Sanders <vince@pexip.com>  Fri, 08 Nov 2019 11:04:47 +0000

tcpdump (4.9.3-1) unstable; urgency=medium

  * New upstream release, with fixes for 24 different CVEs (closes: #941698).
  * Build-depend on libpcap >= 1.9.1 to make all build-time tests pass.
  * Re-enable IKEv2 test.
  * Bump Standards-Version to 4.4.1.

 -- Romain Francoise <rfrancoise@debian.org>  Thu, 10 Oct 2019 21:31:38 +0200

tcpdump (4.9.3~git20190901-2) unstable; urgency=medium

  * Disable failing IKEv2 test again to fix build on ppc64el.

 -- Romain Francoise <rfrancoise@debian.org>  Sat, 07 Sep 2019 12:14:43 +0200

tcpdump (4.9.3~git20190901-1) unstable; urgency=low

  * New upstream snapshot from the tcpdump-4.9 branch:
    + Includes fix for CVE-2017-16808 (closes: #881862).
    + Fixes ESP decryption on ppc64el (and others), re-enable tests.
  * Drop root privileges by default (closes: #935112):
    + debian/rules: Configure --with-user=tcpdump.
    + debian/tcpdump.post{inst,rm}: Create/delete a 'tcpdump' system group
      and user.
    + debian/control: Add dependency on adduser.
    + debian/patches/drop-privs-after-opening-savefile.diff: New patch
      (from Fedora) to drop root privileges *after* opening the savefile
      when possible, to alleviate possible inconvenience if the target
      directory is not writable by user tcpdump.
    + debian/patches/drop-privs-silently.diff: New patch (from Fedora) to
      drop root privileges silently.
    + debian/usr.sbin.tcpdump: Add chown capability, and update rules
      about device discovery.
    + debian/NEWS: Mention how to run tcpdump as root.
  * Bump Standards-Version to 4.4.0.

 -- Romain Francoise <rfrancoise@debian.org>  Sun, 01 Sep 2019 13:05:24 +0200

tcpdump (4.9.2-3) unstable; urgency=medium

  [ Jamie Strandboge ]
  * debian/usr.sbin.tcpdump: drop 'capability sys_module' since we already
    have 'net_admin' and network module loading (which happens with -D) is
    allowed with 'net_admin' (LP: #1759029) (closes: #894161)

  [ Romain Francoise ]
  * Switch to debhelper compatibility level 11.
  * Bump Standards-Version to 4.1.3.

 -- Romain Francoise <rfrancoise@debian.org>  Sat, 31 Mar 2018 22:22:36 +0200

tcpdump (4.9.2-2) unstable; urgency=medium

  * Use new URLs on salsa.debian.org for Vcs-* fields.
  * Bump Standards-Version to 4.1.2.

 -- Romain Francoise <rfrancoise@debian.org>  Sun, 31 Dec 2017 15:53:41 +0100

tcpdump (4.9.2-1~deb9u1pexip1) pexip; urgency=medium

  * Migrate to Stretch

 -- Vincent Sanders <vince@pexip.com>  Wed, 11 Jul 2018 13:30:48 +0000

tcpdump (4.9.2-1~deb9u1) stretch-security; urgency=high

  * New upstream release, fixing 90 new CVEs. See the upstream changelog
    for the full list (closes: #867718, #873804, #873805, #873806).

 -- Romain Francoise <rfrancoise@debian.org>  Sat, 09 Sep 2017 20:33:48 +0200

tcpdump (4.9.2-1~deb8u1pexip2) pexip; urgency=low

  * Change Gflag behaviour to be backstop timer when combined with Cflag.
  * Special case Wflag == 1 to prevent iteration.

 -- Alan Ford <alan@pexip.com>  Thu,  1 Mar 2018 18:17:02 +0000

tcpdump (4.9.2-1~deb8u1pexip1) pexip; urgency=low

  * New upstream release

 -- John-Mark Bell <jmb@pexip.com>  Fri, 15 Sep 2017 11:18:12 +0100

tcpdump (4.9.2-1) unstable; urgency=high

  * New upstream release:
    + Fixes 86 new CVEs, see the upstream changelog for the full list.
    + Now supports OpenSSL 1.1, so move back to libssl-dev (closes: #859740).
  * Urgency high due to security fixes.

 -- Romain Francoise <rfrancoise@debian.org>  Fri, 08 Sep 2017 21:30:47 +0200

tcpdump (4.9.1-3) unstable; urgency=high

  * Cherry-pick three upstream commits to fix the following:
    + CVE-2017-11541: buffer over-read in safeputs() (closes: #873804)
    + CVE-2017-11542: buffer over-read in pimv1_print() (closes: #873805)
    + CVE-2017-11543: buffer overflow in sliplink_print() (closes: #873806)
  * Urgency high due to security fixes.

 -- Romain Francoise <rfrancoise@debian.org>  Mon, 04 Sep 2017 19:45:45 +0200

tcpdump (4.9.1-2) unstable; urgency=medium

  * Disable IKEv2 test which mysteriously fails on ppc64el (closes: #873377).

 -- Romain Francoise <rfrancoise@debian.org>  Sat, 02 Sep 2017 11:01:30 +0200

tcpdump (4.9.1-1) unstable; urgency=medium

  * New upstream release, fixes CVE-2017-11108 (closes: #867718).
  * Bump Standards-Version to 4.1.0.
  * debian/watch: add pgpsigurlmangle option.
  * Add upstream signing key in debian/upstream.

 -- Romain Francoise <rfrancoise@debian.org>  Sat, 26 Aug 2017 18:48:32 +0200

tcpdump (4.9.0-3) unstable; urgency=medium

  [ intrigeri ]
  * Include AppArmor profile from Ubuntu (closes: #866682).

  [ Romain Francoise ]
  * Bump Standards-Version to 4.0.0.

 -- Romain Francoise <rfrancoise@debian.org>  Sun, 02 Jul 2017 12:13:53 +0200

tcpdump (4.9.0-2) unstable; urgency=medium

  * Re-enable crypto support, targeting OpenSSL 1.0 as upstream still
    doesn't support OpenSSL 1.1.
  * Drop --enable-ipv6 from configure line, it has been the default for
    years now.

 -- Romain Francoise <rfrancoise@debian.org>  Sat, 11 Feb 2017 16:40:05 +0100

tcpdump (4.9.0-1~deb8u1pexip2) pexip; urgency=low

  * debian/{maintscript, postinst}: remove AppArmor profile on upgrade

 -- John-Mark Bell <jmb@pexip.com>  Fri, 26 May 2017 12:56:36 +0100

tcpdump (4.9.0-1~deb8u1pexip1) pexip; urgency=low

  * Migrate to Jessie

 -- John-Mark Bell <jmb@pexip.com>  Wed, 29 Mar 2017 23:14:59 +0100

tcpdump (4.9.0-1) unstable; urgency=high

  * New upstream security release, fixing the following:
    + CVE-2016-7922: buffer overflow in print-ah.c:ah_print().
    + CVE-2016-7923: buffer overflow in print-arp.c:arp_print().
    + CVE-2016-7924: buffer overflow in print-atm.c:oam_print().
    + CVE-2016-7925: buffer overflow in print-sl.c:sl_if_print().
    + CVE-2016-7926: buffer overflow in print-ether.c:ethertype_print().
    + CVE-2016-7927: buffer overflow in print-802_11.c:ieee802_11_radio_print().
    + CVE-2016-7928: buffer overflow in print-ipcomp.c:ipcomp_print().
    + CVE-2016-7929: buffer overflow in print-juniper.c:juniper_parse_header().
    + CVE-2016-7930: buffer overflow in print-llc.c:llc_print().
    + CVE-2016-7931: buffer overflow in print-mpls.c:mpls_print().
    + CVE-2016-7932: buffer overflow in print-pim.c:pimv2_check_checksum().
    + CVE-2016-7933: buffer overflow in print-ppp.c:ppp_hdlc_if_print().
    + CVE-2016-7934: buffer overflow in print-udp.c:rtcp_print().
    + CVE-2016-7935: buffer overflow in print-udp.c:rtp_print().
    + CVE-2016-7936: buffer overflow in print-udp.c:udp_print().
    + CVE-2016-7937: buffer overflow in print-udp.c:vat_print().
    + CVE-2016-7938: integer overflow in print-zeromq.c:zmtp1_print_frame().
    + CVE-2016-7939: buffer overflow in print-gre.c, multiple functions.
    + CVE-2016-7940: buffer overflow in print-stp.c, multiple functions.
    + CVE-2016-7973: buffer overflow in print-atalk.c, multiple functions.
    + CVE-2016-7974: buffer overflow in print-ip.c, multiple functions.
    + CVE-2016-7975: buffer overflow in print-tcp.c:tcp_print().
    + CVE-2016-7983: buffer overflow in print-bootp.c:bootp_print().
    + CVE-2016-7984: buffer overflow in print-tftp.c:tftp_print().
    + CVE-2016-7985: buffer overflow in print-calm-fast.c:calm_fast_print().
    + CVE-2016-7986: buffer overflow in print-geonet.c, multiple functions.
    + CVE-2016-7992: buffer overflow in print-cip.c:cip_if_print().
    + CVE-2016-7993: a bug in util-print.c:relts_print() could cause a
      buffer overflow in multiple protocol parsers (DNS, DVMRP, HSRP, IGMP,
      lightweight resolver protocol, PIM).
    + CVE-2016-8574: buffer overflow in print-fr.c:frf15_print().
    + CVE-2016-8575: buffer overflow in print-fr.c:q933_print().
    + CVE-2017-5202: buffer overflow in print-isoclns.c:clnp_print().
    + CVE-2017-5203: buffer overflow in print-bootp.c:bootp_print().
    + CVE-2017-5204: buffer overflow in print-ip6.c:ip6_print().
    + CVE-2017-5205: buffer overflow in print-isakmp.c:ikev2_e_print().
    + CVE-2017-5341: buffer overflow in print-otv.c:otv_print().
    + CVE-2017-5342: a bug in multiple protocol parsers (Geneve, GRE, NSH,
      OTV, VXLAN and VXLAN GPE) could cause a buffer overflow in
      print-ether.c:ether_print().
    + CVE-2017-5482: buffer overflow in print-fr.c:q933_print().
    + CVE-2017-5483: buffer overflow in print-snmp.c:asn1_parse().
    + CVE-2017-5484: buffer overflow in print-atm.c:sig_print().
    + CVE-2017-5485: buffer overflow in addrtoname.c:lookup_nsap().
    + CVE-2017-5486: buffer overflow in print-isoclns.c:clnp_print().
  * Re-enable all tests and bump build-dep on libpcap0.8-dev to >= 1.8
    accordingly.
  * Switch Vcs-Git URL to the https one.
  * Adjust lintian override name about dh 9.

 -- Romain Francoise <rfrancoise@debian.org>  Thu, 26 Jan 2017 20:04:11 +0100

tcpdump (4.8.1-2) unstable; urgency=medium

  * Disable new HNCP test, which fails on some buildds for some
    as-of-yet unexplained reason.

 -- Romain Francoise <rfrancoise@debian.org>  Sat, 29 Oct 2016 19:40:01 +0200

tcpdump (4.8.1-1) unstable; urgency=medium

  * New upstream release.
  * Re-enable Geneve tests (disabled in 4.7.4-1) and bump build-dep on
    libpcap0.8-dev to >= 1.7 accordingly.
  * Disable new pcap version tests which require libpcap 1.8+.

 -- Romain Francoise <rfrancoise@debian.org>  Sat, 29 Oct 2016 17:16:06 +0200

tcpdump (4.7.4-3) unstable; urgency=medium

  * Use dh-autoreconf instead of calling autoconf directly and patching
    config.{guess,sub}.
  * Call dh_auto_configure instead of configure in override target, patch
    by Helmut Grohne (closes: #837951).

 -- Romain Francoise <rfrancoise@debian.org>  Sat, 17 Sep 2016 11:18:45 +0200

tcpdump (4.7.4-2) unstable; urgency=medium

  * Disable crypto support as it causes FTBFS with OpenSSL 1.1.x and we
    don't have a working fix upstream yet (closes: #828569).
  * Bump Standards-Version to 3.9.8.
  * Use cgit URL for Vcs-Browser.

 -- Romain Francoise <rfrancoise@debian.org>  Sun, 28 Aug 2016 18:16:50 +0200

tcpdump (4.7.4-1) unstable; urgency=medium

  * New upstream release.
  * Disable two geneve tests that require libpcap 1.7+.
  * Bump Standards-Version to 3.9.6.

 -- Romain Francoise <rfrancoise@debian.org>  Sat, 23 May 2015 18:25:01 +0200

tcpdump (4.6.2-5) unstable; urgency=high

  * Cherry-pick commit fb6e5377f3 from upstream Git to fix regressions in the
    RPKI/RTR printer after the CVE-2015-2153 changes. Thanks to Artur Rona
    from Ubuntu for the heads-up (closes: #781362).

 -- Romain Francoise <rfrancoise@debian.org>  Sat, 04 Apr 2015 19:10:27 +0200

tcpdump (4.6.2-4) unstable; urgency=high

  * Cherry-pick changes from upstream Git to fix the following security
    issues:
    + CVE-2015-0261: missing bounds checks in IPv6 Mobility printer.
    + CVE-2015-2153: missing bounds checks in RPKI/RTR printer.
    + CVE-2015-2154: missing bounds checks in ISOCLNS printer.
    + CVE-2015-2155: missing bounds checks in ForCES printer.

 -- Romain Francoise <rfrancoise@debian.org>  Sat, 14 Mar 2015 18:43:44 +0100

tcpdump (4.6.2-3) unstable; urgency=high

  * Cherry-pick commit 0f95d441e4 from upstream Git to fix a buffer overflow
    in the PPP dissector (CVE-2014-9140).

 -- Romain Francoise <rfrancoise@debian.org>  Sat, 29 Nov 2014 12:23:53 +0100

tcpdump (4.6.2-2) unstable; urgency=high

  * Urgency high due to security fixes.
  * Add three patches extracted from various upstream commits fixing
    vulnerabilities in three dissectors:
    + CVE-2014-8767: missing bounds checks in OLSR dissector (closes: #770434).
    + CVE-2014-8768: missing bounds checks in Geonet dissector
      (closes: #770415).
    + CVE-2014-8769: missing bounds checks in AOVD dissector (closes: #770424).

 -- Romain Francoise <rfrancoise@debian.org>  Sat, 22 Nov 2014 11:48:08 +0100

tcpdump (4.6.2-1) unstable; urgency=medium

  * New upstream release.

 -- Romain Francoise <rfrancoise@debian.org>  Thu, 04 Sep 2014 18:53:34 +0200

tcpdump (4.6.1-3) unstable; urgency=medium

  * Bump build-dep on libpcap0.8-dev to >= 1.5 as the pppoes_id test case
    requires a pcap version that supports PPPoE session ID filtering.

 -- Romain Francoise <rfrancoise@debian.org>  Sat, 16 Aug 2014 17:38:28 +0200

tcpdump (4.6.1-2) unstable; urgency=medium

  * Expand configure check for net/pfvar.h to also check for existence of
    net/if_pflog.h to fix build on GNU/kFreeBSD, which ships the former
    but not the latter, see #756553 (closes: #756790).

 -- Romain Francoise <rfrancoise@debian.org>  Mon, 04 Aug 2014 22:37:24 +0200

tcpdump (4.6.1-1) unstable; urgency=medium

  * New upstream release.
  * debian/control: Mark tcpdump 'Multi-Arch: foreign' (closes: #700727).

 -- Romain Francoise <rfrancoise@debian.org>  Wed, 30 Jul 2014 19:16:49 +0200

tcpdump (4.5.1-2) unstable; urgency=low

  * Disable nflog-e testcase, the NFLOG header length is specified in host
    byte order which makes capture files order-dependent (closes: #731031).

 -- Romain Francoise <rfrancoise@debian.org>  Sun, 01 Dec 2013 12:13:16 +0100

tcpdump (4.5.1-1) unstable; urgency=low

  * New upstream release.
  * Disable new pppoes testcase which uses a new pcap feature to avoid tying
    the two upstream versions together.
  * debian/control: Set Standards-Version to 3.9.5.

 -- Romain Francoise <rfrancoise@debian.org>  Sat, 30 Nov 2013 23:54:03 +0100

tcpdump (4.4.0-1) unstable; urgency=low

  * New upstream release:
    + Fixes format error in NTP printer (closes: #686276).
    + Rewords -e description (closes: #648768).
  * debian/control: Set Standards-Version to 3.9.4.
  * Use canonical locations in Vcs-* fields.

 -- Romain Francoise <rfrancoise@debian.org>  Sat, 25 May 2013 13:50:30 +0200

tcpdump (4.3.0-1) unstable; urgency=low

  * New upstream release.
  * Re-enable test suite.

 -- Romain Francoise <rfrancoise@debian.org>  Wed, 13 Jun 2012 22:55:54 +0200

tcpdump (4.2.1-3) unstable; urgency=low

  * Fix CPPFLAGS handling in upstream configure.in to avoid losing
    hardening flags, patch by Simon Ruderich <simon@ruderich.org>
    (closes: #662016).
  * Fix some misspellings pointed out by lintian.
  * debian/control: Set Standards-Version to 3.9.3.

 -- Romain Francoise <rfrancoise@debian.org>  Sat, 03 Mar 2012 17:11:48 +0100

tcpdump (4.2.1-2) unstable; urgency=low

  * Drop debian/patches/50_kfreebsd.diff (closes: #658848).

 -- Romain Francoise <rfrancoise@debian.org>  Mon, 06 Feb 2012 19:01:12 +0100

tcpdump (4.2.1-1) unstable; urgency=low

  * New upstream release.
  * Upload to unstable.

 -- Romain Francoise <rfrancoise@debian.org>  Mon, 02 Jan 2012 20:19:22 +0100

tcpdump (4.2.0~rc1-2) experimental; urgency=low

  * Make sure OpenSSL support gets enabled: since it moved to multiarch
    paths, the configure script doesn't find libcrypto.so and disables
    crypto support. To fix this, simplify detection logic in configure.in
    and run autoconf before configuring.
  * Redo build flags handling:
    + Enable hardening flags via dpkg-buildflags, not hardening-includes.
    + Switch to debhelper compat level 9 to have build flags exported
      automatically.
    + Adjust build-depends accordingly.
  * Enable parallel build in debhelper.

 -- Romain Francoise <rfrancoise@debian.org>  Sun, 06 Nov 2011 19:14:23 +0100

tcpdump (4.2.0~rc1-1) experimental; urgency=low

  * New upstream beta release (closes: #636806); now switches to the -Z
    user before opening the first output file (closes: #434603).
  * debian/control: Set Standards-Version to 3.9.2.

 -- Romain Francoise <rfrancoise@debian.org>  Sun, 14 Aug 2011 10:44:58 +0200

tcpdump (4.1.1-2) unstable; urgency=low

  * Fix FTBFS on GNU/Hurd; patch from Svante Signell (closes: #622287).
  * debian/control: Tweak short and long descriptions, set
    Standards-Version to 3.9.1.

 -- Romain Francoise <rfrancoise@debian.org>  Mon, 11 Apr 2011 22:37:29 +0200

tcpdump (4.1.1-1) unstable; urgency=low

  * New upstream release (closes: #576001).
  * debian/rules: Disable dh_auto_test (for now).
  * debian/control: Set Standards-Version to 3.8.4.
  * debian/patches/30_uflag_flushopen.diff: New patch: when saving to a
    capture file with -U, flush the file immediately after opening it.
    Suggested by Ferenc Wagner <wferi@niif.hu> (closes: #533625).
  * debian/patches/20_man_fixes.diff: Fix TCP flags description, thanks to
    Christophe Rhodes <csr21@cantab.net> (closes: #575724).

 -- Romain Francoise <rfrancoise@debian.org>  Tue, 06 Apr 2010 19:58:14 +0200

tcpdump (4.0.0-6) unstable; urgency=low

  * debian/control: Build-depend on hardening-includes.
  * debian/rules: Use hardening.make.

 -- Romain Francoise <rfrancoise@debian.org>  Thu, 24 Dec 2009 11:51:12 +0100

tcpdump (4.0.0-5) unstable; urgency=low

  * Switch to 3.0 (quilt) source format:
    + Drop build-depends on quilt.
    + Remove patch/unpatch logic from debian/rules.
    + Remove README.source.
    + Refresh debian/patches/30_tcp_seq.diff.
  * Use dh(1):
    + debian/compat: Bump to 7.
    + debian/control: Build-depend on debhelper (>= 7.0.50~).
    + debian/rules: Simplify.
    + debian/tcpdump.dirs: Removed.

 -- Romain Francoise <rfrancoise@debian.org>  Sun, 08 Nov 2009 17:25:38 +0100

tcpdump (4.0.0-4) unstable; urgency=low

  * debian/control:
    + Add ${misc:Depends} to Depends.
    + Set Standards-Version to 3.8.3; no changes needed.
  * debian/{watch,README.source}: New files.
  * debian/copyright: Remove link to original file.

 -- Romain Francoise <rfrancoise@debian.org>  Thu, 08 Oct 2009 19:00:23 +0200

tcpdump (4.0.0-3) unstable; urgency=low

  * debian/patches/20_man_fixes.diff: Update; pcap-filter is in section 7,
    not 4 (closes: #527599).
  * debian/control: Set Standards-Version to 3.8.1.

 -- Romain Francoise <rfrancoise@debian.org>  Tue, 16 Jun 2009 11:51:14 +0200

tcpdump (4.0.0-2) unstable; urgency=low

  * debian/patches/30_tcp_seq.diff: Patch from Ilpo Järvinen adding back
    default display of sequence numbers in TCP printer (closes: #517661).
  * debian/patches/series: Update.

 -- Romain Francoise <rfrancoise@debian.org>  Sun, 01 Mar 2009 14:51:25 +0100

tcpdump (4.0.0-1) unstable; urgency=low

  * Upload to unstable.

 -- Romain Francoise <rfrancoise@debian.org>  Wed, 18 Feb 2009 18:55:35 +0100

tcpdump (4.0.0-1~exp1) experimental; urgency=low

  * New upstream release.
  * debian/control: Set Standards-Version to 3.8.0.
  * debian/rules: Don't set DH_VERBOSE.
  * debian/patches/15_install.diff: New patch, don't install two identical
    tcpdump binaries.

 -- Romain Francoise <rfrancoise@debian.org>  Sun, 30 Nov 2008 22:55:39 +0100

tcpdump (3.9.8-4) unstable; urgency=low

  * debian/control: Build-Depend on libpcap0.8-dev (>= 0.9.3),
    not (>= 0.9.3-1).

 -- Romain Francoise <rfrancoise@debian.org>  Sat, 08 Mar 2008 19:24:02 +0100

tcpdump (3.9.8-3) unstable; urgency=low

  * debian/copyright: Convert to UTF-8 encoding.
  * debian/control: Set Standards-Version to 3.7.3, no changes needed.

 -- Romain Francoise <rfrancoise@debian.org>  Sun, 23 Dec 2007 14:32:17 +0100

tcpdump (3.9.8-2) unstable; urgency=low

  * debian/control: Add Vcs-Browser and Vcs-Git fields.
  * debian/patches/50_kfreebsd.diff: New patch by Petr Salinger fixing
    FTBFS on Debian GNU/kFreeBSD (closes: #448695).

 -- Romain Francoise <rfrancoise@debian.org>  Sat, 03 Nov 2007 11:12:53 +0100

tcpdump (3.9.8-1) unstable; urgency=low

  * New upstream release.

 -- Romain Francoise <rfrancoise@debian.org>  Thu, 27 Sep 2007 22:41:53 +0200

tcpdump (3.9.7-2) unstable; urgency=low

  * debian/control: Move upstream URL to the Homepage header.

 -- Romain Francoise <rfrancoise@debian.org>  Fri, 21 Sep 2007 19:48:05 +0200

tcpdump (3.9.7-1) unstable; urgency=low

  * New upstream release.
  * debian/patches/41_cve-2007-3798.diff: Deleted.
  * debian/patches/40_cve-2007-1218.diff: Deleted.
  * debian/patches/series: Update.

 -- Romain Francoise <rfrancoise@debian.org>  Sun, 12 Aug 2007 12:45:31 +0200

tcpdump (3.9.5-4) unstable; urgency=low

  * debian/rules: Don't ignore errors in clean target.
  * debian/patches/50_autotools-dev.diff: New patch, make config.{guess,sub}
    exec newer versions of themselves if autotools-dev is installed.
  * debian/patches/series: Update.
  * debian/control: Add build-depends on autotools-dev.

 -- Romain Francoise <rfrancoise@debian.org>  Sat, 11 Aug 2007 20:18:34 +0200

tcpdump (3.9.5-3) unstable; urgency=medium

  * Convert to quilt for patch management:
    + debian/control: Build-Depend on quilt (>= 0.40) instead of dpatch.
    + debian/rules: Include /usr/share/quilt/quilt.make.
    + Convert all dpatch patches to regular patches.

  * debian/patches/41_cve-2007-3798.diff: New patch, fixes an integer
    overflow in the BGP dissector (CVE-2007-3798), thanks to Daniel Leidert
    (closes: #434030).
  * debian/patches/series: Update.

 -- Romain Francoise <rfrancoise@debian.org>  Wed, 01 Aug 2007 19:56:04 +0200

tcpdump (3.9.5-2) unstable; urgency=medium

  * debian/patches/40_cve-2007-1218.dpatch: New patch, fixes a potential
    buffer overflow in the 802.11 printer (CVE-2007-1218), thanks to
    Moritz Muehlenhoff <jmm@debian.org> (closes: #413430).
  * debian/patches/00list: Update.

 -- Romain Francoise <rfrancoise@debian.org>  Mon,  5 Mar 2007 20:22:50 +0100

tcpdump (3.9.5-1) unstable; urgency=low

  * New upstream release.
  * debian/patches/20_man_fixes.dpatch: Resync.

 -- Romain Francoise <rfrancoise@debian.org>  Sat, 23 Sep 2006 21:13:07 +0200

tcpdump (3.9.4-4) unstable; urgency=low

  * debian/compat: Switch to debhelper compatibility level 5.
  * debian/control:
    + Build-Depend on debhelper (>= 5).
    + Remove Uploaders field.
    + Bump Standards-Version to 3.7.2, no changes needed.
  * debian/rules: Misc. cleanups.

 -- Romain Francoise <rfrancoise@debian.org>  Sat, 20 May 2006 13:07:45 +0200

tcpdump (3.9.4-3) unstable; urgency=low

  * debian/patches/20_man_fixes.dpatch: Merge patch from A Costa
    <agcosta@gis.net> fixing a few typos (closes: #351014).

 -- Romain Francoise <rfrancoise@debian.org>  Thu,  2 Feb 2006 22:24:04 +0100

tcpdump (3.9.4-2) unstable; urgency=low

  * debian/patches/20_man_fixes.dpatch: Merge patch from A Costa
    <agcosta@gis.net> fixing a few typos (closes: #342310).

 -- Romain Francoise <rfrancoise@debian.org>  Sat, 10 Dec 2005 14:26:20 +0100

tcpdump (3.9.4-1) unstable; urgency=low

  * New upstream release.

  * debian/patches/40_spelling.dpatch: Dropped (included upstream).
  * debian/patches/30_version.dpatch: Dropped.
  * debian/patches/30_vlan_eflag: New patch, reverse test for eflag in
    print-ether.c to match the intended effect (closes: #324706).

  * This upload also transitions tcpdump to OpenSSL 0.9.8.

 -- Romain Francoise <rfrancoise@debian.org>  Sun,  9 Oct 2005 20:11:49 +0200

tcpdump (3.9.3-2) unstable; urgency=low

  * debian/patches/40_spelling.dpatch: New patch, fixes spelling errors
    ("advertisment" vs. "advertisement"), thanks to Michael Shields
    <shields@msrl.com> (closes: #318676).
  * debian/patches/00list: Update.

 -- Romain Francoise <rfrancoise@debian.org>  Sun, 17 Jul 2005 12:28:22 +0200

tcpdump (3.9.3-1) unstable; urgency=low

  * New upstream release.
  * Build-Depend on libpcap0.8-dev (which is really libpcap 0.9.3).

  * debian/patches/30_ascii-output.dpatch: Dropped (merged upstream).
  * debian/patches/30_version: New patch, fixes upstream version (still at
    3.9.2 while this is version 3.9.3).
  * debian/patches/00list: Update.

 -- Romain Francoise <rfrancoise@debian.org>  Sat, 16 Jul 2005 14:59:30 +0200

tcpdump (3.9.1-1) unstable; urgency=low

  * New upstream release.
  * debian/patches/30_ascii-output.dpatch: New patch, fixes -x, -X and -A
    priorities and removes extra newline and tab characters in the ascii
    output (closes: #285764, #316908).
  * debian/patches/00list: Update.

 -- Romain Francoise <rfrancoise@debian.org>  Wed,  6 Jul 2005 20:17:19 +0200

tcpdump (3.9.0.cvs.20050622-1) unstable; urgency=low

  * New CVS snapshot.
  * debian/control: Bump Standards-Version to 3.6.2.1, no changes needed.

 -- Romain Francoise <rfrancoise@debian.org>  Wed, 22 Jun 2005 19:52:31 +0200

tcpdump (3.9.0.cvs.20050614-1) unstable; urgency=low

  * New CVS snapshot.
  * Upload to unstable.

 -- Romain Francoise <rfrancoise@debian.org>  Tue, 14 Jun 2005 19:43:24 +0200

tcpdump (3.9.0.cvs.20050529-1) experimental; urgency=low

  * New upstream CVS snapshot for experimental.

 -- Romain Francoise <rfrancoise@debian.org>  Sun, 29 May 2005 12:55:31 +0200

tcpdump (3.9.0.cvs.20050511-1) experimental; urgency=low

  * Upstream CVS snapshot of tcpdump 3.9 for experimental.
  * debian/patches/20_man_fixes.dpatch: Resynchronized.
  * debian/patches/30_openssl_des.dpatch: Dropped (fixed upstream).
  * debian/patches/40_ipv6cp.dpatch: Ditto.
  * debian/patches/50_misc_dos.dpatch: Ditto.
  * debian/patches/00list: Update.
  * debian/control: Build with libpcap0.9, also in experimental.

 -- Romain Francoise <rfrancoise@debian.org>  Wed, 11 May 2005 20:00:31 +0200

tcpdump (3.8.3-5) unstable; urgency=low

  * debian/copyright: Clarify license conditions, some files in the
    distribution are still under the 4-clause BSD license (closes: #283008).
  * debian/changelog: Revise 3.8.3-4 entry to add CAN numbers (which have
    been assigned in the meantime).

 -- Romain Francoise <rfrancoise@debian.org>  Sun,  1 May 2005 17:23:45 +0200

tcpdump (3.8.3-4) unstable; urgency=high

  * Urgency set to high due to security fixes.
  * debian/patches/50_misc_dos.dpatch: Security fixes stolen from the 3.8
    branch fix infinite loops in the BGP, ISIS, LDP and RSVP dissectors
    [CAN-2005-1278, CAN-2005-1279, CAN-2005-1280] (closes: #306529).
  * debian/patches/00list: Add 50_misc_dos.

 -- Romain Francoise <rfrancoise@debian.org>  Wed, 27 Apr 2005 21:05:37 +0200

tcpdump (3.8.3-3) unstable; urgency=low

  * debian/patches/40_ipv6cp.dpatch: New patch, do not try to print IPV6CP
    ppp packets, the dissector doesn't support it (closes: #255179).
  * debian/patches/00list: Add 40_ipv6cp.

 -- Romain Francoise <rfrancoise@debian.org>  Sat, 19 Jun 2004 15:01:27 +0200

tcpdump (3.8.3-2) unstable; urgency=low

  * debian/rules: Enable crypto support (closes: #82581, #93428).
  * debian/control:
    + Build-Depend on libssl-dev.
    + Put back URL markers in description.
    + Switch Maintainer and Uploaders fields to match reality.
  * debian/patches/30_openssl_des.dpatch: Patch to make upstream's
    configure script check for DES_cbc_encrypt instead of des_cbc_encrypt,
    (the function got renamed in OpenSSL 0.9.7), which saves us the hassle
    of re-running autoconf.  Temporary hack since upstream has fixed this
    in CVS already.
  * debian/patches/00list: Add 30_openssl_des.

 -- Romain Francoise <rfrancoise@debian.org>  Fri, 14 May 2004 22:14:08 +0200

tcpdump (3.8.3-1) unstable; urgency=low

  * New upstream release.
  * debian/rules:
    + Add -D_FILE_OFFSET_BITS=64 to default CFLAGS to match libpcap
      (closes: #154762).
    + Use dpatch for patch management.
    + Clean up CFLAGS handling.
    + Support DEB_BUILD_OPTIONS.
  * debian/control:
    + Build-Depend on libpcap0.8-dev, dpatch.
    + Add versioned Build-Depends on debhelper.
    + Remove Emacs-style URL markers from description.
  * debian/compat: New file.
  * debian/copyright: Update.
  * debian/tcpdump.docs: Do not install upstream INSTALL file.
  * debian/patches: New directory.
  * debian/patches/10_man_install.dpatch: Patch split off the Debian diff
    to change man install paths in upstream Makefile.in.
  * debian/patches/20_man_fixes.dpatch: Patch split off the Debian diff to
    fix some inconsistencies in the upstream man page.
  * debian/patches/00list: New file (patch list).

 -- Romain Francoise <rfrancoise@debian.org>  Tue, 11 May 2004 14:02:09 +0200

tcpdump (3.7.2-4) unstable; urgency=high

  * Urgency high due to security fixes.
  * Backport changes from upstream CVS to fix ISAKMP payload handling
    denial-of-service vulnerabilities (CAN-2004-0183, CAN-2004-0184).
    Detailed changes (with corresponding upstream revisions):
    + Add length checks in isakmp_id_print() (print-isakmp.c, rev. 1.47)
    + Add data checks all over the place, change rawprint() prototype and
      add corresponding return value checks (print-isakmp.c, rev. 1.46)
    + Add missing ntohs() and change length initialization in
      isakmp_id_print(), not porting prototype changes (print-isakmp.c,
      rev. 1.45)

 -- Romain Francoise <rfrancoise@debian.org>  Tue,  6 Apr 2004 19:39:24 +0200

tcpdump (3.7.2-3) unstable; urgency=low

  * Backport changes from upstream CVS to fix several vulnerabilities in
    ISAKMP, L2TP and Radius parsing (closes: #227844, #227845, #227846).

 -- Romain Francoise <rfrancoise@debian.org>  Sat, 17 Jan 2004 14:12:30 +0100

tcpdump (3.7.2-2) unstable; urgency=low

  * Acknowledge NMU by Romain (closes: #208543).
  * Apply man page fixes by Romain:
    + networks(4) changed to networks(5) (closes: #194180).
    + ethers(3N) changed to ethers(5) (closes: #197888).
  * debian/control: Added Romain Francoise as co maintainer. Thanks for
    your help, Romain!

 -- Torsten Landschoff <torsten@debian.org>  Sun, 19 Oct 2003 04:12:31 +0200

tcpdump (3.7.2-1.1) unstable; urgency=low

  * NMU
  * Reverse order of #include directives in print-sctp.c so that
    IPPROTO_SCTP is defined (closes: #208543).

 -- Romain Francoise <rfrancoise@debian.org>  Sun, 12 Oct 2003 17:06:01 +0200

tcpdump (3.7.2-1) unstable; urgency=low

  * New upstream release (closes: #195816).

 -- Torsten Landschoff <torsten@debian.org>  Sun,  8 Jun 2003 00:14:44 +0200

tcpdump (3.7.1-1.2) unstable; urgency=high

  * Non-maintainer upload
  * Apply security fixes from 3.7.2
    - Fixed infinite loop when parsing malformed isakmp packets.
      (CAN-2003-0108)
    - Fixed infinite loop when parsing malformed BGP packets.
    - Fixed buffer overflow with certain malformed NFS packets.

 -- Matt Zimmerman <mdz@debian.org>  Thu, 27 Feb 2003 11:00:32 -0500

tcpdump (3.7.1-1.1) unstable; urgency=low

  * NMU
  * Simple rebuild to deal with libpcap0->libpcap0.7 transition.
    Sourceful NMU so that every arch rebuilds it.

 -- LaMont Jones <lamont@debian.org>  Wed, 14 Aug 2002 21:25:45 -0600

tcpdump (3.7.1-1) unstable; urgency=low

  * New upstream release (closes: #138052).

 -- Torsten Landschoff <torsten@debian.org>  Sat,  3 Aug 2002 23:54:04 +0200

tcpdump (3.6.2-2) unstable; urgency=HIGH

  * print-rx.c: Take the version from current CVS fixing the remote
    buffer overflow reported in FreeBSD Security Advisory SA-01:48
    yesterday. Thanks to Matt Zimmerman for forwarding the report,
    I might have missed it.
  * debian/control: Clean the Build-Depends from build-essential
    packages.

 -- Torsten Landschoff <torsten@debian.org>  Thu, 19 Jul 2001 15:03:48 +0200

tcpdump (3.6.2-1) unstable; urgency=low

  * New upstream release.

 -- Torsten Landschoff <torsten@debian.org>  Tue,  6 Mar 2001 04:18:16 +0100

tcpdump (3.6.1-2) unstable; urgency=low

  * debian/rules: Force support for IPv6 (closes: #82665).
  * print-icmp6.c: Removed duplicate definition also in icmp6.h to
    get the package to compile with IPv6.
  * Rebuild should fix the missing libpcap0-dependency (closes: #82666).
    Additional info: The missing dependency was because the configure
    script found my libpcap sources in the parent directory. Black magic
    always works against you :(

 -- Torsten Landschoff <torsten@debian.org>  Thu, 18 Jan 2001 00:44:01 +0100

tcpdump (3.6.1-1) unstable; urgency=high

  * Taking back the package. Kudos to Anand for his help.
  * New upstream release. This release fixes a security hole in print-rx.c.
  * debian/rules: Disable crypto support (closes: #81969).
  * Removed empty README.Debian (closes: #81966).

 -- Torsten Landschoff <torsten@debian.org>  Tue, 16 Jan 2001 16:04:03 +0100

tcpdump (3.5.2-3) unstable; urgency=low

  * Fixup dependancy stuff. Sheesh. (Closes: #78063, #78081, #78082)

 -- Anand Kumria <wildfire@progsoc.org>  Tue, 28 Nov 2000 02:16:01 +1100

tcpdump (3.5.2-2) unstable; urgency=low

  * Update both config.guess and config.sub (Closes: #36692, #53145)
  * Opps, make the .diff available.
  * We require a particular libpcap version to work (Closes: #77877)

 -- Anand Kumria <wildfire@progsoc.org>  Mon, 27 Nov 2000 01:13:55 +1100

tcpdump (3.5.2-1) unstable; urgency=low

  * New Maintainer
  * New upstream release (Closes: #75889)
  * Upstream added hex dump (-x) and ascii dump (-X) Closes: #23514, #29418)
  * Acknowledge and incorporate security fixes (Closes: #63708, #77489)
  * Appletalk / Ethertalk patches are in (Closes: #67642)

 -- Anand Kumria <wildfire@progsoc.org>  Wed, 22 Nov 2000 13:19:33 +1100

tcpdump (3.4a6-4.1) frozen unstable; urgency=high

  * Non-maintainer upload by security team
  * Apply patch from tcpdump-workers mailinglist to fix DNS DoS attack
    against tcpdump. Based on patch from Guy Harris <gharris@flashcom.net> as
    found on http://www.tcpdump.org/lists/workers/1999/msg00607.html
  * Fix Build-Depends entry in debian/control

 -- Wichert Akkerman <wakkerma@debian.org>  Sun,  7 May 2000 15:17:33 +0200

tcpdump (3.4a6-4) unstable; urgency=low

  * New maintainer.
  * tcpdump.c (main): Reestablish priviliges before closing the device
    (closes: #19959).
  * It seems the problem with ppp came from the kernel - I can dump
    packages on ppp0 just fine... (closes: #25757)
  * print-tcp.c (tcp_print): Applied patch from David S. Miller submitted
    by Andrea Arcangeli to fix tcpdump sack TCP option interpretation
    (closes: #28530).
  * print-bootp.c (rfc1048_print): Interpret timezone offset as signed
    (closes: #40376). Fixed byte order problem in printing internet
    addresses (closes: #40375). Thanks to Roderick Schertler for the patch.
  * Several files: Applied SMB patch from samba.org (closes: #27653).
  * print-ip.c (ip_print): Check for ip headers with less than 5 longs.
    Patch taken from RedHat's source package.
  * Redid debian/rules using debhelper.
  * Makefile.in: Install the manpage into man8 instead of man1.
  * tcpdump.1: Moved to section 8 (admin commands).
  * print-smb.c (print_smb): Disabled anything but printing the command
    info by default. Otherwise we would get flooded with smb information.
    You can get all info using -vvv. Two -v's will give you the SMB headers.
  * tcpdump.1: Documented the behaviour described above.

 -- Torsten Landschoff <torsten@debian.org>  Mon, 22 Nov 1999 01:31:44 +0100

tcpdump (3.4a6-3) frozen unstable; urgency=low

  * fixed permissions

 -- Peter Tobias <tobias@et-inf.fho-emden.de>  Mon, 30 Mar 1998 02:28:39 +0200


tcpdump (3.4a6-2) frozen unstable; urgency=low

  * rebuild with latest debmake, fixes #19415
    (should also fix the lintian warnings)
  * updated standards-version

 -- Peter Tobias <tobias@et-inf.fho-emden.de>  Mon, 30 Mar 1998 00:28:39 +0200


tcpdump (3.4a6-1) unstable; urgency=low

  * updated to latest upstream version, fixes: Bug#17163
  * install changelog.Debian compressed, fixes: Bug#15417

 -- Peter Tobias <tobias@et-inf.fho-emden.de>  Sun,  1 Feb 1998 00:08:31 +0100


tcpdump (3.4a4-1) unstable; urgency=low

  * updated to latest upstream version
  * libc6 version

 -- Peter Tobias <tobias@et-inf.fho-emden.de>  Wed, 17 Sep 1997 23:22:54 +0200


tcpdump (3.3.1a2-1) frozen stable unstable; urgency=medium

  * updated to latest upstream version (works with new libpcap now)

 -- Peter Tobias <tobias@et-inf.fho-emden.de>  Sat, 24 May 1997 00:49:17 +0200


tcpdump (3.3-2) unstable; urgency=low

  * fixed SLIP support

 -- Peter Tobias <tobias@et-inf.fho-emden.de>  Sun, 16 Feb 1997 21:06:51 +0100


tcpdump (3.3-1) unstable; urgency=low

  * updated to latest upstream version

 -- Peter Tobias <tobias@et-inf.fho-emden.de>  Thu, 16 Jan 1997 01:34:00 +0100<|MERGE_RESOLUTION|>--- conflicted
+++ resolved
@@ -1,28 +1,3 @@
-<<<<<<< HEAD
-tcpdump (4.99.0-2pexip4) pexip-bullseye; urgency=medium
-
-  * Bullseye rebuild for ARM64 inclusion
-
- -- Mark Hymers <mark.hymers@pexip.com>  Mon, 05 Sep 2022 10:36:08 +0100
-
-tcpdump (4.99.0-2pexip3) pexip-bullseye; urgency=medium
-
-  * Build-Depend on libssl1.0-dev
-
- -- John-Mark Bell <jmb@pexip.com>  Wed, 20 Jul 2022 17:10:09 +0100
-
-tcpdump (4.99.0-2pexip2) pexip-bullseye; urgency=medium
-
-  * Main bullseye build
-
- -- Mark Hymers <mark.hymers@pexip.com>  Fri, 24 Jun 2022 14:04:56 +0100
-
-tcpdump (4.99.0-2pexip1) pexip; urgency=medium
-
-  * Initial bullseye build
-
- -- Mark Hymers <mark.hymers@pexip.com>  Thu, 02 Jun 2022 14:43:00 +0100
-=======
 tcpdump (4.99.0-2+deb11u1) bullseye; urgency=medium
 
   * Minor AppArmor profile updates (debian/usr.bin.tcpdump):
@@ -30,7 +5,30 @@
     + Account for numerical suffix in filenames added by -W (closes: #1010688).
 
  -- Romain Francoise <rfrancoise@debian.org>  Sun, 22 May 2022 18:22:50 +0200
->>>>>>> 4bf8a9c1
+
+tcpdump (4.99.0-2pexip4) pexip-bullseye; urgency=medium
+
+  * Bullseye rebuild for ARM64 inclusion
+
+ -- Mark Hymers <mark.hymers@pexip.com>  Mon, 05 Sep 2022 10:36:08 +0100
+
+tcpdump (4.99.0-2pexip3) pexip-bullseye; urgency=medium
+
+  * Build-Depend on libssl1.0-dev
+
+ -- John-Mark Bell <jmb@pexip.com>  Wed, 20 Jul 2022 17:10:09 +0100
+
+tcpdump (4.99.0-2pexip2) pexip-bullseye; urgency=medium
+
+  * Main bullseye build
+
+ -- Mark Hymers <mark.hymers@pexip.com>  Fri, 24 Jun 2022 14:04:56 +0100
+
+tcpdump (4.99.0-2pexip1) pexip; urgency=medium
+
+  * Initial bullseye build
+
+ -- Mark Hymers <mark.hymers@pexip.com>  Thu, 02 Jun 2022 14:43:00 +0100
 
 tcpdump (4.99.0-2) unstable; urgency=medium
 
